--- conflicted
+++ resolved
@@ -90,12 +90,6 @@
 \section{Validation of \cite{Meyer2016} results for advection dominated regime $(\mathrm{Pe}=\infty)$}
 In order to validate the post processing methodology, the main results of \cite{Meyer2016} have been reproduced by running \texttt{streamlinesnt3D} on the ETH Euler cluster (scicomp.ethz.ch/wiki/Euler) without molecular diffusion ($D_m=0$ or $\mathrm{Pe}=\infty$).\\ 
 
-<<<<<<< HEAD
-For global transport behavior, the plume tracking results at early time have been reproduced as shown on Figure \ref{fig:plume_peinf}. 
-Despite the main tendency to move along the mean flow direction, one can observe some back flow ($x_1<0$) at $t=10^{-2}T$ and $t=10^0T$ that leads, at $t=10^2T$, to a separation of the plume in two groups : one with fast traveling particles that follows high velocity streamlines, the other composed of stuck particles that almost did not move due to their slow velocity.
-This disparity is of course problematic regarding ergodicity when sampling DNS data.
-Fortunately, using a maximum number of pathways across the sample instead of a time limitation as stopping criterion prevents possible bias from the slow regions in single particle tracking simulations.
-=======
 In the case of global transport behavior, the plume tracking results at early time have been reproduced as shown on Figure \ref{fig:plume_peinf}. 
 Similarly to \cite{Meyer2016}, one can observe that, despite the main tendency to move along the mean flow direction, some back flow ($x_1<0$) appears at $t=10^-2T$ and $t=10^0T$. 
 At larger time ($t=10^2T$), this stagnancy leads to a separation of the plume in two groups : one with fast traveling particles that follows rapid streamlines, the other with slow moving particles that resides in the boundary layer of the solid domain.
@@ -104,7 +98,6 @@
 In the case of single particle tracking, a maximum number of pathways across the sample has been set as simulation stopping criterium in order to prevents possible bias from the slow regions in single particle tracking simulations.
 \textit{However, these solutions will be modified for finite Péclet regime as discussed further. }
 
->>>>>>> 08f9e63b
 \begin{figure}[h!]
 	\centering
 	\includegraphics[scale=0.8]{Figures/Plume_vs_markov_PeInf.pdf}
@@ -121,11 +114,7 @@
 \begin{figure}
 	\centering
 	\includegraphics[scale=0.8]{Figures/LVM_pdf_DM=0.pdf}
-<<<<<<< HEAD
 	\caption{Log velocity magnitude PDF for DNS and Isochronous data after $2\times 10^4$ crossings among the sample. The skew normal probability distribution parametrized in \citet{Meyer2016} for Bentheimer 1000 sandstone (solid red line) and the Eulerian velocity distribution of the sample (dashed gray line) are displayed as well. The particle has been tracked for s and its statistics were measured at each time step.}
-=======
-	\caption{Log velocity magnitude PDF for DNS and Isochronous data. The solid red line displays the skew normal probability distribution parametrized in \citet{Meyer2016} for Bentheimer 1000 sandstone The dashed gray line represents the Eulerian LVM PDF of the field among the sample. The particle has been tracked for $2\times 10^4$ passages with sampling at each time step.}
->>>>>>> 08f9e63b
 	\label{fig:lvm_pdf_peinf}
 \end{figure}
 
